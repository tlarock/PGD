#
# Makefile for PARAMETERIZED GRAPHLET DECOMPOSITION (PGD)
# Website: http://nesreenahmed.com/graphlets
#
# AUTHORS:
# Nesreen K. Ahmed (http://nesreenahmed.com)
# Ryan A. Rossi (http://ryanrossi.com)
#
# Copyright, 2012-2015
#

.KEEP_STATE:

ROOTDIR  = $(shell pwd)
OPSYS    = $(shell uname -s )

OPENMP_LIB ?= 1

all: pgd

CFLAGS = -O3 

ifeq ($(OPENMP_LIB),1)
        CFLAGS += -fopenmp
else
        CFLAGS += -Wno-unknown-pragmas
endif


CFLAGS += -ffast-math -funroll-loops -fno-strict-aliasing \
	 -fomit-frame-pointer -fexpensive-optimizations -funroll-loops \
	 -fmove-loop-invariants -fprefetch-loop-arrays -ftree-loop-optimize \
	 -ftree-vect-loop-version -ftree-vectorize
<<<<<<< HEAD
CXX          = /usr/bin/g++
=======
CXX          = /usr/local/bin/g++-10
>>>>>>> 837acbaa


H_FILES     = graphlet.h
.cpp.o:
	$(CXX) $(CFLAGS) -c $<

IO_SRC 				= graphlet_utils.cpp graphlet_core.cpp graphlet_rand.cpp
GRAPHLET_MAIN		= graphlet_driver.cpp

OBJ_GRAPHLET	= $(GRAPHLET_MAIN:%.cpp=%.o) $(IO_SRC)
$(OBJ_GRAPHLET): $(H_FILES) Makefile
pgd: $(OBJ_GRAPHLET) $(H_FILES)
	$(CXX) $(CFLAGS) -o pgd $(OBJ_GRAPHLET)	

	
test:
	./pgd -f sample_graph.csv
	
test-4-clique:
	./pgd -f data/4-clique.txt --micro data/4-clique.edges

test-4-chordal-cycle:
	./pgd -f data/4-chordal-cycle.txt --micro data/4-chordal-cycle.txt
	
help:  
	@echo " "
	@echo "Operating System Detected: $(OPSYS) "
	@echo " "
	@echo "USAGE: "
	@echo "make help       To get this listing"
	@echo "make            To compile pgd library"
	@echo "make clean      Remove *.o and executable files"
	@echo "make list       List the compilers in current environment"
	@echo "make tar        Compress the graphlet package to graphlet.tgz"
	@echo "make docs	   Create documentation in 'docs' directory"
	@echo "make cleandocs  Clean 'docs' directory"
	@echo "make test	   Test example './pgd -f sample_graph.csv'"
	@echo " "

list:
	@echo
	@echo "OPSYS:       $(OPSYS)"
	@echo "ROOTDIR:     $(ROOTDIR)"
	@echo " "

docs:
	@echo "Creating documentation in 'docs' directory"
	@echo "NOTE: doxygen must be installed to generate docs"
	@echo "      "
	brew install doxygen # try to install doxygen if not installed (mac osx only)
	brew install graphviz
	doxygen Doxyfile
	
cleandoc:
	@echo "Removing 'docs' directory"
	rm -r docs


DL_DIR = download
DL_SRC_DIR = src
DL_EXEC_DIR = exec
DL_DATA_DIR = data
DL_FULL_DIR = full

TIME = `date +%Y-%m-%d_%H-%M`

tar:
	make clean; cd ../;  tar cvzf $(DL_DIR)/$(DL_SRC_DIR)/pgd_$(TIME).tgz pgd/
	make clean; cd ../;  zip -r $(DL_DIR)/$(DL_SRC_DIR)/pgd_$(TIME).zip pgd/
	make clean; cd ../;  7z a $(DL_DIR)/$(DL_SRC_DIR)/pgd_$(TIME).7z pgd/
	
tar-full: # src code AND data
	make clean; cd ../;  tar cvzf $(DL_DIR)/$(DL_FULL_DIR)/pgd_full_`date +%Y-%m-%d_%H-%M`.tgz pgd/ data/
	make clean; cd ../;  zip -r $(DL_DIR)/$(DL_FULL_DIR)/pgd_full_`date +%Y-%m-%d_%H-%M`.zip pgd/ data/
	make clean; cd ../;  7z a $(DL_DIR)/$(DL_FULL_DIR)/pgd_full_`date +%Y-%m-%d_%H-%M`.7z pgd/ data/
	
tar-exec: 
	make clean; cd ../;  tar cvzf $(DL_DIR)/$(DL_EXEC_DIR)/pgd_exec_`date +%Y-%m-%d_%H-%M`.tgz pgd
	make clean; cd ../;  zip -r $(DL_DIR)/$(DL_EXEC_DIR)/pgd_exec_`date +%Y-%m-%d_%H-%M`.zip pgd
	make clean; cd ../;  7z a $(DL_DIR)/$(DL_EXEC_DIR)/pgd_exec_`date +%Y-%m-%d_%H-%M`.7z pgd
	
clean:
	@echo "Removing *.o and executable files"
	rm -rf *.o pgd<|MERGE_RESOLUTION|>--- conflicted
+++ resolved
@@ -31,11 +31,8 @@
 	 -fomit-frame-pointer -fexpensive-optimizations -funroll-loops \
 	 -fmove-loop-invariants -fprefetch-loop-arrays -ftree-loop-optimize \
 	 -ftree-vect-loop-version -ftree-vectorize
-<<<<<<< HEAD
-CXX          = /usr/bin/g++
-=======
+# CXX = /usr/local/g++-10
 CXX          = /usr/local/bin/g++-10
->>>>>>> 837acbaa
 
 
 H_FILES     = graphlet.h
